from dataclasses import dataclass
from typing import Any, Optional, Tuple, NamedTuple

import chex
import jax.numpy as jnp
import jax.random as jr
from chex import Array
from uci_datasets import Dataset as uci_dataset
from uci_datasets import all_datasets

from scalable_gps.utils import apply_z_score

KwArgs = Any


<<<<<<< HEAD
@dataclass
class Dataset:  # NamedTuple
=======
class ThompsonDataset(NamedTuple):
    x: Array
    y: Array
    N: int
    D: int


@dataclass
class Dataset:
>>>>>>> caff7a2c
    x: Array
    y: Array
    N: int
    D: int

    z: Optional[Array] = None

    mu_x: Optional[Array] = None
    sigma_x: Optional[Array] = None
    mu_y: Optional[Array] = None
    sigma_y: Optional[Array] = None


def subsample(key: chex.PRNGKey, ds: Dataset, n_subsample: int = 10000):
    # return full dataset if it is smaller than subsample size
    if ds.N <= n_subsample:
        return ds

    # choose random data point
    i = jr.randint(key, (), minval=0, maxval=ds.N)

    # compute Euclidean distances to each data point
    # (could be replaced by any other distance measure if desired)
    dist = jnp.sum((ds.x[i, None] - ds.x[None, :]) ** 2, axis=-1).squeeze()
    idx = jnp.argsort(dist)[:n_subsample]

    # create subsampled dataset
    ds_subsample = Dataset(
        x=ds.x[idx],
        y=ds.y[idx],
        N=n_subsample,
        D=ds.D,
        mu_x=ds.mu_x,
        sigma_x=ds.sigma_x,
        mu_y=ds.mu_y,
        sigma_y=ds.sigma_y,
    )

    return ds_subsample


def get_concentrating_toy_sin_dataset(
    seed: int,
    n: int,
    noise_scale: float,
    n_test: int,
    x_std: float = 1.0,
    **kwargs: KwArgs,
) -> Tuple[Dataset, Dataset]:
    key = jr.PRNGKey(seed)  # Required because configdict can't pass jr.PRNGKey as seed
    k1, k2, key = jr.split(key, 3)

    x = jr.normal(k1, shape=(n, 1)) * x_std

    def f(x):
        return jnp.squeeze(jnp.sin(2 * x) + jnp.cos(5 * x))

    signal = f(x)
    y = signal + jr.normal(k2, shape=signal.shape) * noise_scale

    x_test = jnp.linspace(-10.1, 10.1, n_test).reshape(-1, 1)
    y_test = f(x_test)

    train_ds = Dataset(x, y, n, 1)
    test_ds = Dataset(x_test, y_test, n_test, 1)

    return train_ds, test_ds


def get_split_toy_sin_dataset(
    seed: int,
    n: int,
    noise_scale: float,
    n_test: int,
    x_std: float = 1.0,
    separation: float = 0.0,
    **kwargs: KwArgs,
) -> Tuple[Dataset, Dataset]:
    key = jr.PRNGKey(seed)  # Required because configdict can't pass jr.PRNGKey as seed
    k1, k2, key = jr.split(key, 3)

    x = jr.normal(k1, shape=(n, 1)) * x_std
    x = x.at[n // 2 :].set(x[n // 2 :] + separation / 2)
    x = x.at[: n // 2].set(x[: n // 2] - separation / 2)

    def f(x):
        return jnp.squeeze(jnp.sin(2 * x) + jnp.cos(5 * x))

    signal = f(x)
    y = signal + jr.normal(k2, shape=signal.shape) * noise_scale

    x_test = jnp.linspace(-10.1, 10.1, n_test).reshape(-1, 1)
    y_test = f(x_test)

    train_ds = Dataset(x, y, n, 1)
    test_ds = Dataset(x_test, y_test, n_test, 1)

    return train_ds, test_ds


def get_expanding_toy_sin_dataset(
    seed: int,
    n: int,
    noise_scale: float,
    n_test: int,
    n_periods: int = 25,
    **kwargs: KwArgs,
) -> Tuple[Dataset, Dataset]:
    x = jnp.linspace(-n / n_periods, n / n_periods, num=n).reshape(-1, 1)

    def f(x):
        return jnp.squeeze(jnp.sin(2 * x) + jnp.cos(5 * x))

    signal = f(x)
    key = jr.PRNGKey(seed)
    y = signal + jr.normal(key, shape=signal.shape) * noise_scale

    x_test = jnp.linspace(-10.1, 10.1, n_test).reshape(-1, 1)
    y_test = f(x_test)

    train_ds = Dataset(x, y, n, 1)
    test_ds = Dataset(x_test, y_test, n_test, 1)

    return train_ds, test_ds


def get_uci_dataset(
    dataset_name: str, split: int = 0, **kwargs: KwArgs
) -> Tuple[Dataset, Dataset]:
    dataset = uci_dataset(dataset_name)
    x_train, y_train, x_test, y_test = dataset.get_split(split)
    N, D = x_train.shape
    N_test, _ = x_test.shape

    train_ds = Dataset(jnp.array(x_train), jnp.array(y_train), N, D)
    test_ds = Dataset(jnp.array(x_test), jnp.array(y_test), N_test, D)

    return train_ds, test_ds


def _normalise_dataset(train_ds: Dataset, test_ds: Dataset) -> Tuple[Dataset, Dataset]:
    train_ds.x, train_ds.mu_x, train_ds.sigma_x = apply_z_score(train_ds.x)
    train_ds.y, train_ds.mu_y, train_ds.sigma_y = apply_z_score(train_ds.y)
    test_ds.x = apply_z_score(test_ds.x, mu=train_ds.mu_x, sigma=train_ds.sigma_x)
    test_ds.y = apply_z_score(test_ds.y, mu=train_ds.mu_y, sigma=train_ds.sigma_y)

    return train_ds, test_ds


def get_dataset(dataset_name, **kwargs):
    if dataset_name == "toy_sin":
        train_ds, test_ds = get_expanding_toy_sin_dataset(**kwargs)
    elif dataset_name in all_datasets.keys():
        train_ds, test_ds = get_uci_dataset(dataset_name, **kwargs)
    else:
        raise ValueError(f"Unknown dataset {dataset_name}")

    train_ds.y = train_ds.y.squeeze()
    test_ds.y = test_ds.y.squeeze()
    chex.assert_rank([train_ds.y, test_ds.y], [1, 1])

    if kwargs.get("normalise", False):
        train_ds, test_ds = _normalise_dataset(train_ds, test_ds)

    return train_ds, test_ds<|MERGE_RESOLUTION|>--- conflicted
+++ resolved
@@ -13,10 +13,6 @@
 KwArgs = Any
 
 
-<<<<<<< HEAD
-@dataclass
-class Dataset:  # NamedTuple
-=======
 class ThompsonDataset(NamedTuple):
     x: Array
     y: Array
@@ -26,7 +22,6 @@
 
 @dataclass
 class Dataset:
->>>>>>> caff7a2c
     x: Array
     y: Array
     N: int
