import subprocess

# methods = ['sgd', 'cg', 'precondcg', 'vi']
# methods = ['sgd', 'cg']
methods = ["vi"]
splits = list(range(10))
<<<<<<< HEAD
datasets = ['pol', 'elevators', 'bike', 'protein', 'keggdirected', 'kin40k'] # 
low_noise = True

=======
# datasets = ['pol', 'elevators', 'bike', 'protein', 'keggdirected', 'kin40k'] # 
datasets = ['3droad']

low_noise = False
>>>>>>> 85ce1933
for dataset in datasets:
    for method in methods:
        for split in splits:
            name = f"{dataset}_{method}_{split}"
            command = f"python scripts/obtain_mean.py 9835d6db89010f73306f92bb9a080c9751b25d28 --config configs/default.py:{dataset} --config.model_name {method} --config.wandb.log --config.dataset_config.split {split} --noconfig.compute_exact_soln  --config.wandb.log_artifact"
            name = f'final_{name}'
            if low_noise:
                name += '_low_noise'
                command += " --config.override_noise_scale 0.001"

            command += f" --config.wandb.name {name}"
            subprocess.run(command.split())<|MERGE_RESOLUTION|>--- conflicted
+++ resolved
@@ -4,16 +4,12 @@
 # methods = ['sgd', 'cg']
 methods = ["vi"]
 splits = list(range(10))
-<<<<<<< HEAD
-datasets = ['pol', 'elevators', 'bike', 'protein', 'keggdirected', 'kin40k'] # 
-low_noise = True
 
-=======
 # datasets = ['pol', 'elevators', 'bike', 'protein', 'keggdirected', 'kin40k'] # 
 datasets = ['3droad']
 
 low_noise = False
->>>>>>> 85ce1933
+
 for dataset in datasets:
     for method in methods:
         for split in splits:
