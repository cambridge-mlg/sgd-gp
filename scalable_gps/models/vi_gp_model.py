--- conflicted
+++ resolved
@@ -1,11 +1,6 @@
-<<<<<<< HEAD
-from typing import List, Optional, Any
-=======
-
-import time
-from typing import Optional
-
->>>>>>> a40c76ea
+
+from typing import List, Any, Optional
+
 import gpjax as gpx
 import jax.numpy as jnp
 import jax
@@ -18,9 +13,7 @@
 from scalable_gps.data import Dataset
 from scalable_gps.kernels import Kernel
 from scalable_gps.SVGP import regression_SVGP, sample_from_qu
-from scalable_gps.models.exact_gp_model import ExactGPModel
 import chex
-from scalable_gps.linalg_utils import KvP, solve_K_inv_v
 from functools import partial
 
 
@@ -36,7 +29,6 @@
         self.K = None
         self.kernel = kernel
         self.noise_scale = noise_scale
-<<<<<<< HEAD
         self.regression_fn = lambda ds, key: regression_SVGP(
             ds,
             num_inducing=config.vi_config.num_inducing_points,
@@ -47,8 +39,6 @@
             key=key,
             inducing_init=config.vi_config.inducing_init,
         )
-        # self.function_dist = None
-        # self.predictive_dist = None
 
     def compute_representer_weights(
         self,
@@ -63,46 +53,6 @@
     ):
         del metrics_list, metrics_prefix, exact_metrics, recompute
 
-=======
-        
-        self.regression_fn = self.get_regression_fn(
-            num_inducing=config.vi_config.num_inducing_points, 
-            kernel_name=config.kernel_name, 
-            kernel_config=kernel_config, 
-            ARD=config.kernel_config.use_ard, 
-            noise_scale=noise_scale, 
-            inducing_init=config.vi_config.inducing_init,)
-    
-
-    def get_regression_fn(self, num_inducing, kernel_name, kernel_config, ARD, noise_scale, inducing_init):
-        
-        def _fn(ds, key):
-            return regression_SVGP(
-                ds,
-                num_inducing=num_inducing,
-                kernel_name=kernel_name,
-                kernel_config=kernel_config,
-                ARD=ARD,
-                noise_scale=noise_scale,
-                key=key,
-                inducing_init=inducing_init,)
-
-        return _fn
-
-
-    def compute_representer_weights(
-        self, 
-        key, 
-        train_ds, 
-        test_ds, 
-        config: ml_collections.ConfigDict,
-        metrics_list: Optional[list]=None,
-        metrics_prefix: Optional[str]=None,
-        exact_metrics: Optional[list]=None,):
-        
-        del metrics_list, metrics_prefix, exact_metrics
-        
->>>>>>> a40c76ea
         optimizer = optax.adam(learning_rate=config.learning_rate)
         absolute_clipping = config.absolute_clipping
         optimizer = optax.chain(
@@ -115,12 +65,6 @@
             train_ds, init_key
         )
 
-<<<<<<< HEAD
-=======
-        negative_elbo, init_state, D, self.get_predictive = self.regression_fn(train_ds, key)
-        
-        start_time = time.time()
->>>>>>> a40c76ea
         optimised_state = gpx.fit_batches(
             objective=negative_elbo,
             parameter_state=init_state,
@@ -133,7 +77,6 @@
         )
 
         self.vi_params, loss = optimised_state.unpack()
-<<<<<<< HEAD
 
         if wandb.run is not None:
             for loss_val in loss:
@@ -165,42 +108,16 @@
             test_preds.append(y_pred)
 
         self.y_pred = jnp.concatenate(test_preds, axis=0)
-=======
-        
-        self.function_dist, self.predictive_dist = self.get_predictive(
-            self.vi_params, test_ds.x)
-        
-        end_time = time.time()
-        
-        if wandb.run is not None:
-            for loss_val in loss:
-                wandb.log({"loss": loss_val})
-            wandb.log({"wall_clock_time": end_time - start_time})
-        
-        return self.vi_params, (self.function_dist, self.predictive_dist)
-        
-
-    def predictive_mean(self, train_ds: Dataset, test_ds: Dataset, recompute: bool = True) -> Array:
-        if self.predictive_dist is None or self.function_dist is None and not recompute:
-            raise ValueError("vi_params is None. Please call compute_representer_weights() first.")
-        
-        if recompute:
-            self.function_dist, self.predictive_dist = self.get_predictive(
-                self.vi_params, test_ds.x)
-        
-        
-        self.y_pred = self.predictive_dist.mean()
->>>>>>> a40c76ea
 
         return self.y_pred  # (N_test, 1)
 
     def predictive_variance(
-<<<<<<< HEAD
         self,
         train_ds: Dataset,
         test_ds: Dataset,
         return_marginal_variance: bool = True,
         batch_size: int = 256,
+        add_likelihood_noise: bool = False,
         recompute: bool = False,
     ) -> chex.Array:
         del recompute, train_ds
@@ -210,23 +127,6 @@
                 "vi_params is None. Please call compute_representer_weights() first."
             )
         # NOTE: THIS INCLUDES OBSERVATION NOISE
-=======
-        self, train_ds: Dataset, test_ds: Dataset, add_likelihood_noise: bool = False, return_marginal_variance: bool = True, recompute: bool=False) -> Array:
-        """Compute the posterior variance of the test points."""
-        if self.predictive_dist is None or self.function_dist is None and not recompute:
-            raise ValueError("vi_params is None. Please call compute_representer_weights() first.")
-        
-        if recompute:
-            self.function_dist, self.predictive_dist = self.get_predictive(
-                self.vi_params, test_ds.x)
-        
-        if add_likelihood_noise:
-            variance  = self.predictive_dist.variance() + self.noise_scale ** 2 * jnp.eye(test_ds.x.shape[0])
-        else:
-            variance = self.predictive_dist.variance()
-        
-        # TODO: is this correct?
->>>>>>> a40c76ea
         if return_marginal_variance:
             test_preds = []
             x_test_split = jnp.split(test_ds.x, batch_size)
@@ -240,6 +140,8 @@
                 test_preds.append(y_var)
 
             variance = jnp.concatenate(test_preds, axis=0)
+            if not add_likelihood_noise:
+                variance -= self.noise_scale ** 2
 
             return variance
         else:
@@ -249,55 +151,20 @@
             ) = self.get_predictive(self.vi_params, test_ds.x)
 
             variance = predictive_dist.variance()
+            if not add_likelihood_noise:
+                variance -= self.noise_scale ** 2 * jnp.eye(variance.shape[0])
+
             return variance
 
     def compute_posterior_samples(self, key, num_samples):
-<<<<<<< HEAD
         raise NotImplementedError(
             "compute_posterior_samples is broken in new minibatched prediction code -- speak to Javi if you really need a fix."
         )
-        # posterior_samples = self.function_dist.sample(
-        #     seed=key, sample_shape=(num_samples,)
-        # )
-
-        # zero_mean_posterior_samples = posterior_samples - self.predictive_dist.mean()
-=======
-        posterior_samples = self.function_dist.sample(seed=key, sample_shape=(num_samples, ))
-        
-        zero_mean_posterior_samples = posterior_samples - self.predictive_dist.mean()
-        
-        return zero_mean_posterior_samples
->>>>>>> a40c76ea
-
-        # return zero_mean_posterior_samples
-
-    # TODO: Biased: use the method that double counts the diagonal (first paragraph of page 28 of https://arxiv.org/pdf/2210.04994.pdf
-    # TODO: Unbiased: use a mixture of isotropic Gaussian likelihood with each mixture component's mean being centred at a sample. Then we can compute joint likelihoods as in the "EFFICIENT κ-ADIC SAMPLING" section on page 26 of https://arxiv.org/pdf/2210.04994.pdf
-    def predictive_variance_samples(
-<<<<<<< HEAD
-        self, zero_mean_posterior_samples: Array, return_marginal_variance: bool = True
-    ) -> Array:
+
+    def predictive_variance_samples(self, zero_mean_posterior_samples: Array, return_marginal_variance: bool = True):
         raise NotImplementedError(
             "compute_posterior_samples is broken in new minibatched prediction code -- speak to Javi if you really need a fix."
         )
-        # """Compute MC estimate of posterior variance of the test points using zero mean samples from posterior."""
-        # if self.predictive_dist is None or self.function_dist is None:
-        #     raise ValueError(
-        #         "vi_params is None. Please call compute_representer_weights() first."
-        #     )
-
-        # if return_marginal_variance:
-        #     variance = jnp.mean(zero_mean_posterior_samples**2, axis=0)  # (N_test, 1)
-        #     variance -= self.noise_scale**2
-        # else:
-        #     n_samples = zero_mean_posterior_samples.shape[0]
-        #     variance = (
-        #         zero_mean_posterior_samples.T @ zero_mean_posterior_samples / n_samples
-        #     )
-
-        #     variance -= (self.noise_scale**2) * jnp.eye(variance.shape[0])
-
-        # return variance
 
 
 class SVGPThompsonInterface(SVGPModel):
@@ -361,23 +228,4 @@
         pseudo_representer_weights = -(
             alpha_means - alpha_samples
         ).T  # (num_samples, num_inducing)
-        return None, pseudo_representer_weights, w_samples
-=======
-        self, zero_mean_posterior_samples: Array, add_likelihood_noise: bool = False, return_marginal_variance: bool = True) -> Array:
-        """Compute MC estimate of posterior variance of the test points using zero mean samples from posterior."""
-        if self.predictive_dist is None or self.function_dist is None:
-            raise ValueError("vi_params is None. Please call compute_representer_weights() first.")
-        
-        if return_marginal_variance:
-            variance = jnp.mean(zero_mean_posterior_samples ** 2, axis=0)  # (N_test, 1)
-            if add_likelihood_noise:
-                variance += self.noise_scale ** 2
-        else:
-            n_samples = zero_mean_posterior_samples.shape[0]
-            variance = zero_mean_posterior_samples.T @ zero_mean_posterior_samples / n_samples
-
-            if add_likelihood_noise:
-                variance += (self.noise_scale ** 2) * jnp.eye(variance.shape[0])
-        
-        return variance
->>>>>>> a40c76ea
+        return None, pseudo_representer_weights, w_samples