import time
from typing import List, Optional

import chex
import jax
import jax.numpy as jnp
import jax.random as jr
import optax
import wandb
from chex import Array
from ml_collections import ConfigDict
from tqdm import tqdm

from scalable_gps import eval_utils, optim_utils, sampling_utils
from scalable_gps.data import Dataset
from scalable_gps.eval_utils import mean_LLH
from scalable_gps.kernels import Kernel
from scalable_gps.models.base_gp_model import GPModel
from scalable_gps.models.exact_gp_model import ExactGPModel
from scalable_gps.optim_utils import get_lr, get_lr_and_schedule
<<<<<<< HEAD
from scalable_gps.utils import (
    ExactPredictionsTuple,
    TargetTuple,
    process_pmapped_and_vmapped_metrics,
)
=======
from scalable_gps.utils import ExactPredictionsTuple, TargetTuple, process_pmapped_and_vmapped_metrics
>>>>>>> ba0670d0


class SGDGPModel(GPModel):
    def __init__(self, noise_scale: float, kernel: Kernel, **kwargs):
        super().__init__(noise_scale=noise_scale, kernel=kernel, **kwargs)

    def compute_representer_weights(
        self,
        key: chex.PRNGKey,
        train_ds: Dataset,
        test_ds: Dataset,
        config: ConfigDict,
        metrics_list: List[str],
        metrics_prefix: str = "",
        exact_metrics: Optional[ExactPredictionsTuple] = None,
    ):
        """Compute the representer weights alpha by solving alpha = (K + sigma^2 I)^{-1} y using SGD."""
        target_tuple = TargetTuple(error_target=train_ds.y, regularizer_target=jnp.zeros_like(train_ds.y))
        
        optimizer = get_lr_and_schedule(
            "sgd", config, config.lr_schedule_name, config.lr_schedule_config)

        # Define the gradient function
        grad_fn = optim_utils.get_stochastic_gradient_fn(train_ds.x, self.kernel.kernel_fn, self.noise_scale)
        update_fn = optim_utils.get_update_fn(grad_fn, optimizer, config.polyak)
        feature_fn = self.get_feature_fn(train_ds, config.n_features_optim, config.recompute_features)
        
        eval_fn = eval_utils.get_eval_fn(
            metrics_list,
            train_ds,
            test_ds,
            self.kernel.kernel_fn,
            self.noise_scale,
            grad_fn=grad_fn,
            metrics_prefix=metrics_prefix,
            exact_metrics=exact_metrics
        )

        # Initialise alpha and alpha_polyak
        alpha, alpha_polyak = jnp.zeros((train_ds.N,)), jnp.zeros((train_ds.N,))

        opt_state = optimizer.init(alpha)

        idx_key, feature_key = jr.split(key, 2)
        features = feature_fn(feature_key)
        if config.batch_size == 0:
            def partial_fn(batch_size):
                idx_fn = optim_utils.get_idx_fn(batch_size, train_ds.N, config.iterative_idx, share_idx=False)
                idx = idx_fn(0, idx_key)
                update_fn(alpha, alpha_polyak, idx, features, opt_state, target_tuple)
            config.batch_size = optim_utils.select_dynamic_batch_size(train_ds.N, partial_fn)
            print(f"Selected batch size: {config.batch_size}, (N = {train_ds.N}, D = {train_ds.D}, "
                  f"length_scale dims: {self.kernel.get_length_scale().shape[-1]})")
        assert config.batch_size > 0
        idx_fn = optim_utils.get_idx_fn(config.batch_size, train_ds.N, config.iterative_idx, share_idx=False)
        
        # force JIT by running a single step
        # TODO: Wrap this in something we can call outside this function potentially. When we run 10 steps to calculate
        # num_iterations per budget, this will have to be called once there.
        wall_clock_time = 0.
        idx = idx_fn(0, idx_key)
        update_fn(alpha, alpha_polyak, idx, features, opt_state, target_tuple)

        aux = []
        for i in tqdm(range(config.iterations)):
            key, idx_key, feature_key = jr.split(key, 3)
            features = feature_fn(feature_key)
            idx = idx_fn(i, idx_key)
            start_time = time.time()
            alpha, alpha_polyak, opt_state = update_fn(alpha, alpha_polyak, idx, features, opt_state, target_tuple)
            alpha.block_until_ready()
            end_time = time.time()
            wall_clock_time += end_time - start_time
            if i % config.eval_every == 0:
                eval_metrics = eval_fn(alpha_polyak, idx, features, target_tuple)

                lr_to_log = get_lr(opt_state)

                if wandb.run is not None:
                    wandb.log({**eval_metrics, 
                               **{'train_step': i, 'lr': lr_to_log, 'wall_clock_time': wall_clock_time}})
                aux.append(eval_metrics)

        self.alpha = alpha_polyak
        return self.alpha, aux


    def compute_posterior_samples( 
        self, 
        key: chex.PRNGKey, 
        n_samples: int,
        train_ds: Dataset, 
        test_ds: Dataset, 
        config: ConfigDict,
        use_rff: bool = True,
        n_features: int = 0,
        chol_eps: float = 1e-5,
        L: Optional[Array] = None, 
        zero_mean: bool = True,
        metrics_list: list = [],
        metrics_prefix: str = "",
        compare_exact: bool = False):
        
        prior_covariance_key, prior_samples_key, optim_key = jr.split(key, 3)

        if L is None:
            L = sampling_utils.compute_prior_covariance_factor(
                    prior_covariance_key, 
                    train_ds, 
                    test_ds, 
                    self.kernel.kernel_fn, 
                    self.kernel.feature_fn,
                    use_rff=use_rff, 
                    n_features=n_features, 
                    chol_eps=chol_eps)
        
        # Get vmapped functions for sampling from the prior and computing the posterior.
        compute_prior_samples_fn = self.get_prior_samples_fn(train_ds.N, L, use_rff, pmap=True)
        compute_posterior_samples_fn = self.get_posterior_samples_fn(train_ds, test_ds, zero_mean, pmap=True)
        compute_target_tuples_fn = optim_utils.get_target_tuples_fn(config.loss_objective, pmap=True)
        
        optimizer = optax.sgd(learning_rate=config.learning_rate, momentum=config.momentum, nesterov=True)
        
        grad_fn = optim_utils.get_stochastic_gradient_fn(train_ds.x, self.kernel.kernel_fn, self.noise_scale)
        update_fn = optim_utils.get_update_fn(grad_fn, optimizer, config.polyak, vmap_and_pmap=True)
        feature_fn = self.get_feature_fn(train_ds, config.n_features_optim, config.recompute_features)
 
        # Call the pmapped and vmapped functions
        n_devices = jax.device_count()
        assert n_samples % n_devices == 0
        n_samples_per_device = n_samples // n_devices
        pmappable_keys = jr.split(prior_samples_key, n_samples).reshape((n_devices, n_samples_per_device, -1))
        # (n_devices, n_samples_per_device, n_train), (n_devices, n_samples_per_device, n_test)
        f0_samples_train, f0_samples_test, eps0_samples, w_samples = compute_prior_samples_fn(pmappable_keys)
        
        exact_samples_tuple = None
        if compare_exact:
            exact_gp = ExactGPModel(self.noise_scale, self.kernel)
            exact_gp.K = exact_gp.kernel.kernel_fn(train_ds.x, train_ds.x)
            exact_gp.compute_representer_weights(train_ds)
            
            compute_exact_alpha_samples_fn = exact_gp.get_alpha_samples_fn()
            compute_exact_posterior_samples_fn = exact_gp.get_posterior_samples_fn(train_ds, test_ds, zero_mean=False)
            compute_exact_samples_tuple_fn = eval_utils.get_exact_sample_tuples_fn(exact_gp.alpha)

            # Reshape from (n_devices, n_samples_per_device, n_train) to (n_samples, n_train)
            f0_samples_train_reshaped = jax.device_put(
                f0_samples_train.reshape(n_samples, train_ds.N), jax.devices('cpu')[0])
            eps0_samples_reshaped = jax.device_put(
                eps0_samples.reshape(n_samples, train_ds.N), jax.devices('cpu')[0])
            f0_samples_test_reshaped = jax.device_put(
                f0_samples_test.reshape(n_samples, test_ds.N), jax.devices('cpu')[0])

            alpha_samples_exact = compute_exact_alpha_samples_fn(
                f0_samples_train_reshaped, eps0_samples_reshaped)

            posterior_samples_exact = compute_exact_posterior_samples_fn(
                alpha_samples_exact, f0_samples_test_reshaped)

            exact_samples_tuple = compute_exact_samples_tuple_fn(
                alpha_samples_exact, posterior_samples_exact, f0_samples_test_reshaped)
        
        eval_fn = eval_utils.get_eval_fn(
            metrics_list,
            train_ds,
            test_ds,
            kernel_fn=self.kernel.kernel_fn,
            noise_scale=self.noise_scale,
            grad_fn=grad_fn,
            metrics_prefix=metrics_prefix,
            exact_samples=exact_samples_tuple if compare_exact else None,
            vmap_and_pmap=True
        )

        target_tuples = compute_target_tuples_fn(f0_samples_train, eps0_samples) # (n_devices, n_samples_per_device, TargetTuples)

        alphas = jnp.zeros((n_devices, n_samples_per_device, train_ds.N))
        alphas_polyak = jnp.zeros((n_devices, n_samples_per_device, train_ds.N))

        opt_states = optimizer.init(alphas)
        
        idx_key, feature_key = jr.split(key, 2)
        features = feature_fn(feature_key)
        # if config.batch_size == 0:
        #     def partial_fn(batch_size):
        #         idx_fn = optim_utils.get_idx_fn(batch_size, train_ds.N, config.iterative_idx, share_idx=False)
        #         idx = idx_fn(0, idx_key)
        #         update_fn(alphas, alphas_polyak, idx, features, opt_states, target_tuples)
        #     config.batch_size = optim_utils.select_dynamic_batch_size(train_ds.N, partial_fn)
        #     print(f"Selected batch size: {config.batch_size}, (N = {train_ds.N}, D = {train_ds.D}, "
        #           f"length_scale dims: {self.kernel.get_length_scale().shape[-1]})")
        # assert config.batch_size > 0
        idx_fn = optim_utils.get_idx_fn(config.batch_size, train_ds.N, config.iterative_idx, share_idx=False)

        # # force JIT
        idx = idx_fn(0, idx_key)
        update_fn(alphas, alphas_polyak, idx, features, opt_states, target_tuples)

        aux = []
        for i in tqdm(range(config.iterations)):
            optim_key, idx_key, feature_key = jr.split(optim_key, 3)
            features = feature_fn(feature_key)

            idx = idx_fn(i, idx_key)

            # 0, 0, None, None, 0, 0
            alphas, alphas_polyak, opt_states = update_fn(alphas, alphas_polyak, idx, features, opt_states, target_tuples)

            if i % config.eval_every == 0:
                pmapped_and_vmapped_eval_metrics = eval_fn(alphas_polyak, idx, features, target_tuples)

                aux_metrics = {}
                if "test_llh" in metrics_list or "normalised_test_llh" in metrics_list:
                    y_pred_loc = self.predictive_mean(train_ds, test_ds, recompute=False)
                    zero_mean_posterior_samples = compute_posterior_samples_fn(alphas_polyak, f0_samples_test)
<<<<<<< HEAD

                    y_pred_scale = self.predictive_variance_samples(zero_mean_posterior_samples.reshape(n_samples, test_ds.N))
                    print(f'y_pred_scale shape: {y_pred_scale.shape}')
                    print(f'y_pred_loc shape: {y_pred_loc.shape}')
                    print(f'zero_mean_posterior_samples shape: {zero_mean_posterior_samples.shape}')
                    aux_metrics['marginal_variance'] = wandb.Histogram(y_pred_scale.reshape(-1))
                    del zero_mean_posterior_samples
                    if "test_llh" in metrics_list:
                        aux_metrics['test_llh'] = mean_LLH(
                            test_ds.y, y_pred_loc, y_pred_scale, mu=train_ds.mu_y, sigma=train_ds.sigma_y)
                    if "normalised_test_llh" in metrics_list:
                        aux_metrics['normalised_test_llh'] = mean_LLH(test_ds.y, y_pred_loc, y_pred_scale)
                    
                    del y_pred_loc, y_pred_scale

                if wandb.run is not None:
                    wandb.log({**process_pmapped_and_vmapped_metrics(pmapped_and_vmapped_eval_metrics),
=======
                    y_pred_variance = self.predictive_variance_samples(zero_mean_posterior_samples, add_likelihood_noise=True)
                    del zero_mean_posterior_samples
                    if "test_llh" in metrics_list:
                        aux_metrics['test_llh'] = mean_LLH(
                            test_ds.y, y_pred_loc, y_pred_variance, mu=train_ds.mu_y, sigma=train_ds.sigma_y)
                    if "normalised_test_llh" in metrics_list:
                        aux_metrics['normalised_test_llh'] = mean_LLH(test_ds.y, y_pred_loc, y_pred_variance)
                    del y_pred_loc, y_pred_variance

                if wandb.run is not None:
                    wandb.log({**process_pmapped_and_vmapped_metrics(vmapped_eval_metrics),
>>>>>>> ba0670d0
                            **{'sample_step': i},
                            **aux_metrics})

                aux.append(pmapped_and_vmapped_eval_metrics)

        print(f'alphas_polyak: {alphas_polyak.shape}')
        
        posterior_samples = compute_posterior_samples_fn(alphas_polyak, f0_samples_test)  # (n_samples, n_test)
        
        return posterior_samples, alphas_polyak, w_samples, aux<|MERGE_RESOLUTION|>--- conflicted
+++ resolved
@@ -18,15 +18,7 @@
 from scalable_gps.models.base_gp_model import GPModel
 from scalable_gps.models.exact_gp_model import ExactGPModel
 from scalable_gps.optim_utils import get_lr, get_lr_and_schedule
-<<<<<<< HEAD
-from scalable_gps.utils import (
-    ExactPredictionsTuple,
-    TargetTuple,
-    process_pmapped_and_vmapped_metrics,
-)
-=======
 from scalable_gps.utils import ExactPredictionsTuple, TargetTuple, process_pmapped_and_vmapped_metrics
->>>>>>> ba0670d0
 
 
 class SGDGPModel(GPModel):
@@ -242,26 +234,7 @@
                 if "test_llh" in metrics_list or "normalised_test_llh" in metrics_list:
                     y_pred_loc = self.predictive_mean(train_ds, test_ds, recompute=False)
                     zero_mean_posterior_samples = compute_posterior_samples_fn(alphas_polyak, f0_samples_test)
-<<<<<<< HEAD
-
-                    y_pred_scale = self.predictive_variance_samples(zero_mean_posterior_samples.reshape(n_samples, test_ds.N))
-                    print(f'y_pred_scale shape: {y_pred_scale.shape}')
-                    print(f'y_pred_loc shape: {y_pred_loc.shape}')
-                    print(f'zero_mean_posterior_samples shape: {zero_mean_posterior_samples.shape}')
-                    aux_metrics['marginal_variance'] = wandb.Histogram(y_pred_scale.reshape(-1))
-                    del zero_mean_posterior_samples
-                    if "test_llh" in metrics_list:
-                        aux_metrics['test_llh'] = mean_LLH(
-                            test_ds.y, y_pred_loc, y_pred_scale, mu=train_ds.mu_y, sigma=train_ds.sigma_y)
-                    if "normalised_test_llh" in metrics_list:
-                        aux_metrics['normalised_test_llh'] = mean_LLH(test_ds.y, y_pred_loc, y_pred_scale)
-                    
-                    del y_pred_loc, y_pred_scale
-
-                if wandb.run is not None:
-                    wandb.log({**process_pmapped_and_vmapped_metrics(pmapped_and_vmapped_eval_metrics),
-=======
-                    y_pred_variance = self.predictive_variance_samples(zero_mean_posterior_samples, add_likelihood_noise=True)
+                    y_pred_variance = self.predictive_variance_samples(zero_mean_posterior_samples.reshape(n_samples, test_ds.N), add_likelihood_noise=True)
                     del zero_mean_posterior_samples
                     if "test_llh" in metrics_list:
                         aux_metrics['test_llh'] = mean_LLH(
@@ -271,8 +244,7 @@
                     del y_pred_loc, y_pred_variance
 
                 if wandb.run is not None:
-                    wandb.log({**process_pmapped_and_vmapped_metrics(vmapped_eval_metrics),
->>>>>>> ba0670d0
+                    wandb.log({**process_pmapped_and_vmapped_metrics(pmapped_and_vmapped_eval_metrics),
                             **{'sample_step': i},
                             **aux_metrics})
 
