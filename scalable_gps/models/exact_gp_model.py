from typing import Callable, Optional, List

import chex
import jax
import jax.numpy as jnp
import jax.random as jr
import optax
import wandb
from chex import Array
from ml_collections import ConfigDict
from tqdm import tqdm

from scalable_gps import sampling_utils
from scalable_gps.data import Dataset
from scalable_gps.eval_utils import RMSE
from scalable_gps.linalg_utils import KvP, solve_K_inv_v
from scalable_gps.linear_model import marginal_likelihood
from scalable_gps.models.base_gp_model import GPModel
from scalable_gps.utils import (
    HparamsTuple,
    get_gpu_or_cpu_device,
)


class ExactGPModel(GPModel):
    def compute_representer_weights(
        self,
        train_ds: Dataset,
        recompute: bool = False,
        test_ds: Optional[Dataset] = None,
        config: Optional[ConfigDict] = None,
        metrics_list: Optional[List[str]] = None,
        metrics_prefix: Optional[str] = None,
        exact_metrics: Optional[List] = None,
        key: Optional[chex.PRNGKey] = None,
    ) -> Array:
        del test_ds, config, metrics_list, metrics_prefix, exact_metrics, key
        """Compute the representer weights alpha by solving alpha = (K + sigma^2 I)^{-1} y"""

        # Compute Kernel exactly
        if recompute or self.K is None:
            self.K = self.kernel.kernel_fn(train_ds.x, train_ds.x)

        # Compute the representer weights by solving alpha = (K + sigma^2 I)^{-1} y
        self.alpha = solve_K_inv_v(self.K, train_ds.y, noise_scale=self.noise_scale)

        return self.alpha

    def predictive_variance(
<<<<<<< HEAD
        self, train_ds: Dataset, test_ds: Dataset, return_marginal_variance: bool = True
    ) -> Array:
=======
        self, train_ds: Dataset, test_ds: Dataset, add_likelihood_noise: bool=False, return_marginal_variance: bool = True) -> Array:
>>>>>>> a40c76ea
        """Compute the posterior variance of the test points."""
        K_test = self.kernel.kernel_fn(test_ds.x, test_ds.x)  # N_test, N_test
        K_train_test = self.kernel.kernel_fn(train_ds.x, test_ds.x)  # N_train, N_test
        # Compute Kernel exactly
        self.K = (
            self.kernel.kernel_fn(train_ds.x, train_ds.x) if self.K is None else self.K
        )

        K_inv_K_train_test = solve_K_inv_v(
            self.K, K_train_test, noise_scale=self.noise_scale
        )

        variance = K_test - K_train_test.T @ K_inv_K_train_test
<<<<<<< HEAD

=======
        
        if add_likelihood_noise:
            variance += self.noise_scale ** 2 * jnp.eye(variance.shape[0])
>>>>>>> a40c76ea
        if return_marginal_variance:
            return jnp.diag(variance)  # (N_test, 1)
        return variance # (N_test, N_test)

    def get_alpha_samples_fn(self):
        """Vmap factory function that returns a function that computes alpha samples from f0 and eps0 samples."""

        def _fn(f0_sample_train, eps0_sample):
            # (K + noise_scale**2 I)^{-1} (f0_sample_train + eps0_sample)
            alpha_sample = solve_K_inv_v(
                self.K,
                f0_sample_train + eps0_sample,
                noise_scale=self.noise_scale,
            )
            return alpha_sample

        return jax.jit(jax.vmap(_fn))

    def compute_posterior_samples(
        self,
        key: chex.PRNGKey,
        n_samples: int,
        train_ds: Dataset,
        test_ds: Dataset,
        config: Optional[ConfigDict] = None,
        use_rff: bool = True,
        n_features: int = 0,
        chol_eps: float = 1e-5,
        L: Optional[Array] = None,
        zero_mean: bool = True,
        metrics_list: Optional[list] = None,
        metrics_prefix: Optional[str] = None,
    ):
        del config, metrics_list, metrics_prefix
        """Computes n_samples posterior samples, and returns posterior_samples along with alpha_samples."""
        prior_covariance_key, prior_samples_key, _ = jr.split(key, 3)

        if L is None:
            L = sampling_utils.compute_prior_covariance_factor(
                prior_covariance_key,
                train_ds,
                test_ds,
                self.kernel.kernel_fn,
                self.kernel.feature_fn,
                use_rff=use_rff,
                n_features=n_features,
                chol_eps=chol_eps,
            )

        # Get vmapped functions for sampling from the prior and computing the posterior.
        compute_prior_samples_fn = self.get_prior_samples_fn(train_ds.N, L, use_rff)
        compute_alpha_samples_fn = self.get_alpha_samples_fn()
        compute_posterior_samples_fn = self.get_posterior_samples_fn(
            train_ds, test_ds, zero_mean
        )

        # Call the vmapped functions
        (
            f0_samples_train,
            f0_samples_test,
            eps0_samples,
            w_samples,
        ) = compute_prior_samples_fn(
            jr.split(prior_samples_key, n_samples)
        )  # (n_samples, n_train), (n_samples, n_test), (n_samples, n_train)

        alpha_samples = compute_alpha_samples_fn(
            f0_samples_train, eps0_samples
        )  # (n_samples, n_train)
        posterior_samples = compute_posterior_samples_fn(
            alpha_samples, f0_samples_test
        )  # (n_samples, n_test)

        chex.assert_shape(posterior_samples, (n_samples, test_ds.N))
        chex.assert_shape(alpha_samples, (n_samples, train_ds.N))

        return posterior_samples, alpha_samples, w_samples

    def get_mll_loss_fn(
        self,
        train_ds: Dataset,
        kernel_fn: Callable,
        transform: Optional[Callable] = None,
    ):
        """Factory function that wraps mll_loss_fn so that it is jittable."""

        def _fn(log_hparams):
            return -marginal_likelihood(
                train_ds.x,
                train_ds.y,
                kernel_fn,
                hparams_tuple=log_hparams,
                transform=transform,
            )

        return jax.jit(_fn, device=get_gpu_or_cpu_device())

    def get_mll_update_fn(self, mll_loss_fn, optimizer):
        """Factory function that wraps mll_update_fn so that it is jittable."""

        def _fn(log_hparams, opt_state):
            value, grad = jax.value_and_grad(mll_loss_fn)(log_hparams)
            # print(grad)
            updates, opt_state = optimizer.update(grad, opt_state)
            return value, optax.apply_updates(log_hparams, updates), opt_state

        return jax.jit(_fn)

    def compute_mll_optim(
        self,
        init_hparams: HparamsTuple,
        train_ds: Dataset,
        config: ConfigDict,
        test_ds,
        full_train_ds: Optional[Dataset] = None,
        transform: Optional[Callable] = None,
        perform_eval: bool = True,
    ):
        log_hparams = init_hparams
        hparams = None

        optimizer = optax.adam(learning_rate=config.learning_rate)
        opt_state = optimizer.init(log_hparams)

        loss_fn = self.get_mll_loss_fn(
            train_ds, self.kernel.kernel_fn, transform=transform
        )
        update_fn = self.get_mll_update_fn(loss_fn, optimizer)

        iterator = tqdm(range(config.iterations))
        for i in iterator:
            loss_val, log_hparams, opt_state = update_fn(log_hparams, opt_state)

            hparams = log_hparams
            if transform is not None:
                hparams = HparamsTuple(
                    length_scale=transform(log_hparams.length_scale),
                    signal_scale=transform(log_hparams.signal_scale),
                    noise_scale=transform(log_hparams.noise_scale),
                )

            # TODO: Cleanup eval if needed.
            ############################### EVAL METRICS ##################################
            # Populate evaluation metrics etc.
            if perform_eval and (
                (i == 0)
                or ((i + 1) % config.eval_every == 0)
                or (i == (config.iterations - 1))
            ):
                eval_train_ds = full_train_ds if full_train_ds is not None else train_ds
                K = self.kernel.kernel_fn(
                    eval_train_ds.x,
                    eval_train_ds.x,
                    length_scale=hparams.length_scale,
                    signal_scale=hparams.signal_scale,
                )

                # Compute the representer weights by solving alpha = (K + sigma^2 I)^{-1} y
                alpha = solve_K_inv_v(
                    K, eval_train_ds.y, noise_scale=hparams.noise_scale
                )

                y_pred_test = KvP(
                    test_ds.x,
                    eval_train_ds.x,
                    alpha,
                    kernel_fn=self.kernel.kernel_fn,
                    length_scale=hparams.length_scale,
                    signal_scale=hparams.signal_scale,
                )

                test_rmse = RMSE(
                    test_ds.y,
                    y_pred_test,
                    mu=eval_train_ds.mu_y,
                    sigma=eval_train_ds.sigma_y,
                )

                normalised_test_rmse = RMSE(test_ds.y, y_pred_test)

                iterator.set_description(f"Loss: {loss_val:.4f}")
                eval_metrics = {
                    "mll": -loss_val / eval_train_ds.N,
                    "signal_scale": hparams.signal_scale,
                    "length_scale": hparams.length_scale,
                    "noise_scale": hparams.noise_scale,
                    "test_rmse": test_rmse,
                    "normalised_test_rmse": normalised_test_rmse,
                }

                if wandb.run is not None:
                    wandb.log({**eval_metrics, **{"mll_train_step": i}})
            #########################################################################

        print("Final hyperparameters: ", hparams)

        return hparams<|MERGE_RESOLUTION|>--- conflicted
+++ resolved
@@ -47,12 +47,7 @@
         return self.alpha
 
     def predictive_variance(
-<<<<<<< HEAD
-        self, train_ds: Dataset, test_ds: Dataset, return_marginal_variance: bool = True
-    ) -> Array:
-=======
         self, train_ds: Dataset, test_ds: Dataset, add_likelihood_noise: bool=False, return_marginal_variance: bool = True) -> Array:
->>>>>>> a40c76ea
         """Compute the posterior variance of the test points."""
         K_test = self.kernel.kernel_fn(test_ds.x, test_ds.x)  # N_test, N_test
         K_train_test = self.kernel.kernel_fn(train_ds.x, test_ds.x)  # N_train, N_test
@@ -66,13 +61,9 @@
         )
 
         variance = K_test - K_train_test.T @ K_inv_K_train_test
-<<<<<<< HEAD
-
-=======
         
         if add_likelihood_noise:
             variance += self.noise_scale ** 2 * jnp.eye(variance.shape[0])
->>>>>>> a40c76ea
         if return_marginal_variance:
             return jnp.diag(variance)  # (N_test, 1)
         return variance # (N_test, N_test)
