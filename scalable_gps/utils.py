--- conflicted
+++ resolved
@@ -139,7 +139,6 @@
     return mean_hparams
 
 
-<<<<<<< HEAD
 def get_clustered_indices(d_name: str, split: int, lengthscale_ratio: float):
     import pickle
 
@@ -156,18 +155,6 @@
     return data
 
 
-def process_vmapped_metrics(vmapped_metrics):
-    mean_metrics, std_metrics = {}, {}
-    for k, v in vmapped_metrics.items():
-        vmapped_metrics[k] = wandb.Histogram(v)
-        mean_metrics[f"{k}_mean"] = jnp.mean(v)
-        std_metrics[f"{k}_std"] = jnp.std(v)
-
-    return {**vmapped_metrics, **mean_metrics, **std_metrics}
-
-
-if __name__ == "__main__":
-=======
 def get_map_solution(d_name: str, method_name: str, split: int, override_noise_scale: int):
     
     api = wandb.Api()
@@ -193,7 +180,5 @@
     return {**pmapped_and_vmapped_metrics, **mean_metrics, **std_metrics}
     
     
-    
 if __name__ == '__main__':
->>>>>>> a40c76ea
     pass