--- conflicted
+++ resolved
@@ -9,7 +9,6 @@
 from scalable_gps.data import Dataset
 from scalable_gps.linalg_utils import KvP
 from scalable_gps.linear_model import loss_fn
-<<<<<<< HEAD
 from scalable_gps.inducing_linear_model import i_loss_fn
 from scalable_gps.utils import (
     ExactPredictionsTuple,
@@ -17,8 +16,6 @@
     TargetTuple,
     revert_z_score,
 )
-=======
->>>>>>> a40c76ea
 from scalable_gps.optim_utils import get_uniform_idx_fn
 from scalable_gps.utils import ExactPredictionsTuple, ExactSamplesTuple, TargetTuple, revert_z_score
 
@@ -64,17 +61,8 @@
     return jnp.sqrt(jnp.mean((x - x_hat) ** 2))
 
 
-<<<<<<< HEAD
-def LLH(
-    x: Array,
-    loc: Array,
-    scale: Array,
-    mu: Optional[Array] = None,
-    sigma: Optional[Array] = None,
-=======
 def mean_LLH(
     x: Array, loc: Array, variance: Array, mu: Optional[Array] = None, sigma: Optional[Array] = None
->>>>>>> a40c76ea
 ):
     """Calculate the log-likelihood of x given loc and scale."""
     scale = jnp.sqrt(variance)
@@ -108,20 +96,6 @@
         if exact_samples is not None and vmap_and_pmap:
             # Exact samples needs to be vmapped, so we can access vmap_idx
             vmap_idx = jax.lax.axis_index("sample")
-<<<<<<< HEAD
-
-            alpha_exact = exact_samples.alpha_sample[vmap_idx]
-            # y_pred_exact = (K(·)x(Kxx + Σ)^{−1} y) + f0(·) − K(·) (Kxx + Σ)^{−1} (f0(x) + ε0).
-            y_pred_loc_exact = exact_samples.posterior_sample[vmap_idx]
-            alpha_map = exact_samples.alpha_map[vmap_idx]
-            f0_sample_test = exact_samples.f0_sample_test[vmap_idx]
-
-            y_pred_loc_sgd = f0_sample_test + KvP(
-                test_ds.x, train_ds.x, alpha_map - params, kernel_fn=kernel_fn
-            )
-
-            print(f"alpha_exact.shape: {alpha_exact.shape}")
-=======
             pmap_idx = jax.lax.axis_index("device")
             
             # Reshape exact_samples from (n_samples, ...) to (n_devices, n_samples_per_device, ...)
@@ -141,7 +115,6 @@
             y_pred_loc_sgd = f0_sample_test + KvP(test_ds.x, train_ds.x, alpha_map - params, kernel_fn=kernel_fn)
             
             print(f'alpha_exact.shape: {alpha_exact.shape}')
->>>>>>> a40c76ea
         else:
             y_pred_loc_sgd = KvP(test_ds.x, train_ds.x, params, kernel_fn=kernel_fn)
 
@@ -153,7 +126,7 @@
                        'alpha_diff', 'alpha_rkhs_diff', 'y_pred_diff']
         def _get_metric(metric):
             if metric == "loss":
-                return i_loss_fn(
+                return loss_fn(
                     params,
                     idx,
                     train_ds.x,
@@ -214,10 +187,11 @@
                 metrics_update_dict[f"{metrics_prefix}/{metric}"] = _get_metric(metric)
 
         return metrics_update_dict
-
-<<<<<<< HEAD
-    if vmap:
-        return jax.jit(jax.vmap(_fn, in_axes=(0, None, None, 0), axis_name="sample"))
+    
+    if vmap_and_pmap:
+        return jax.jit(jax.pmap(
+                jax.vmap(_fn, in_axes=(0, None, None, 0), axis_name='sample'),
+                in_axes=(0, None, None, 0), axis_name='device'))
     return jax.jit(_fn)
 
 
@@ -231,8 +205,9 @@
     metrics_prefix: str = "",
     exact_metrics: Optional[ExactPredictionsTuple] = None,
     exact_samples: Optional[ExactSamplesTuple] = None,
-    vmap: bool = False,
-):
+    vmap_and_pmap: bool = False,
+):
+    del exact_samples, grad_fn
     def _fn(params, idx, features_x, features_z, target_tuple):
         # Calculate all quantities of interest here, and each metric_fn gets passed all quantities.
 
@@ -240,23 +215,7 @@
             alpha_exact = exact_metrics.alpha
             y_pred_loc_exact = exact_metrics.y_pred_loc
 
-        if exact_samples is not None and vmap:
-            # TODO: implement this for VI samples
-            # Exact samples needs to be vmapped, so we can access vmap_idx
-            vmap_idx = jax.lax.axis_index("sample")
-
-            alpha_exact = exact_samples.alpha_sample[vmap_idx]
-            # y_pred_exact = (K(·)x(Kxx + Σ)^{−1} y) + f0(·) − K(·) (Kxx + Σ)^{−1} (f0(x) + ε0).
-            y_pred_loc_exact = exact_samples.posterior_sample[vmap_idx]
-            alpha_map = exact_samples.alpha_map[vmap_idx]
-            f0_sample_test = exact_samples.f0_sample_test[vmap_idx]
-
-            y_pred_loc_sgd = f0_sample_test + KvP(
-                test_ds.x, train_ds.x, alpha_map - params, kernel_fn=kernel_fn
-            )
-
-        else:
-            y_pred_loc_sgd = KvP(test_ds.x, train_ds.z, params, kernel_fn=kernel_fn)
+        y_pred_loc_sgd = KvP(test_ds.x, train_ds.z, params, kernel_fn=kernel_fn)
 
         # TODO: Add normalised_test_rmse_Diff and test_rmse_Diff
         # Define all metric function calls here for now, refactor later.
@@ -297,8 +256,6 @@
                     kernel_fn,
                     noise_scale,
                 )[2]
-            # elif metric == "grad_var":
-            #     return grad_var_fn(params, grad_fn, idx, features, target_tuple)
             elif metric == "test_rmse":
                 return RMSE(
                     test_ds.y, y_pred_loc_sgd, mu=train_ds.mu_y, sigma=train_ds.sigma_y
@@ -329,17 +286,10 @@
 
         return metrics_update_dict
 
-    if vmap:
-        return jax.jit(
-            jax.vmap(_fn, in_axes=(0, None, None, None, 0), axis_name="sample")
-        )
-=======
     if vmap_and_pmap:
-        return jax.jit(
-            jax.pmap(
+        return jax.jit(jax.pmap(
                 jax.vmap(_fn, in_axes=(0, None, None, 0), axis_name='sample'),
                 in_axes=(0, None, None, 0), axis_name='device'))
->>>>>>> a40c76ea
     return jax.jit(_fn)
 
 
