import jax
import jax.numpy as jnp
import jax.random as jr
import ml_collections.config_flags
import wandb
from absl import app, flags

from scalable_gps import kernels
from scalable_gps.data import get_dataset
from scalable_gps.eval_utils import RMSE
from scalable_gps.linear_model import marginal_likelihood
from scalable_gps.models.cg_gp_model import CGGPModel
from scalable_gps.models.exact_gp_model import ExactGPModel
from scalable_gps.models.sgd_gp_model import SGDGPModel
from scalable_gps.models.vi_gp_model import SVGPModel
from scalable_gps.utils import (
    ExactPredictionsTuple,
    HparamsTuple,
    flatten_nested_dict,
    get_tuned_hparams,
    setup_training,
    update_config_dict,
    get_clustered_indices,
)

ml_collections.config_flags.DEFINE_config_file(
    "config",
    "configs/default.py",
    "Training configuration.",
    lock_config=True,
)

import pickle

FLAGS = flags.FLAGS


def main(config):
    wandb_kwargs = {
        "project": config.wandb.project,
        "entity": config.wandb.entity,
        "config": flatten_nested_dict(config.to_dict()),
        "name": config.wandb.name if config.wandb.name else None,
        "mode": "online" if config.wandb.log else "disabled",
        "settings": wandb.Settings(code_dir=config.wandb.code_dir),
    }
    with wandb.init(**wandb_kwargs) as run:
        setup_training(run)
        # If there are any config values dependent on sweep values, recompute them here.
        computed_configs = {}
        update_config_dict(config, run, computed_configs)

        print(config)

        # Obtain Dataset and HParams
        train_ds, test_ds = get_dataset(config.dataset_name, **config.dataset_config)

        try:
            hparams = get_tuned_hparams(
                config.dataset_name, config.dataset_config.split
            )
        except wandb.CommError:
            print("Could not fetch hparams from wandb. Using default values.")

            hparams = HparamsTuple(
                length_scale=jnp.array(config.kernel_config.length_scale),
                signal_scale=config.kernel_config.signal_scale,
                noise_scale=config.dataset_config.noise_scale,
            )
        if config.override_noise_scale > 0.0:
            hparams = HparamsTuple(
                length_scale=hparams.length_scale,
                signal_scale=hparams.signal_scale,
                noise_scale=config.override_noise_scale,
            )
        print(hparams)

        # Initialise Kernel
        kernel_init_fn = getattr(kernels, config.kernel_name)
        kernel = kernel_init_fn(
            {"signal_scale": hparams.signal_scale, "length_scale": hparams.length_scale}
        )

        key = jr.PRNGKey(config.seed)
        optim_key, sampling_key, key = jr.split(key, 3)

        # Compute exact solution
        exact_model, exact_metrics = None, None
        if config.compute_exact_soln:
            exact_model = ExactGPModel(hparams.noise_scale, kernel)

            exact_model.compute_representer_weights(train_ds)
            y_pred_exact = exact_model.predictive_mean(train_ds, test_ds)
            test_rmse_exact = RMSE(
                test_ds.y, y_pred_exact, mu=train_ds.mu_y, sigma=train_ds.sigma_y
            )
            normalised_test_rmse = RMSE(test_ds.y, y_pred_exact)

            mll = marginal_likelihood(
                train_ds.x, train_ds.y, exact_model.kernel.kernel_fn, hparams
            )
            print(f"test_rmse_exact = {test_rmse_exact}")
            wandb.log(
                {
                    "exact/test_rmse": test_rmse_exact,
                    "exact/normalised_test_rmse": normalised_test_rmse,
                    "exact/mll": mll / train_ds.N,
                }
            )

            # Define exact metrics that we will use later to compare with stochastic solution
            exact_metrics = ExactPredictionsTuple(
                alpha=exact_model.alpha, y_pred_loc=y_pred_exact
            )

        # Compute stochastic optimised solution
        if config.model_name == "sgd":
            model = SGDGPModel(hparams.noise_scale, kernel)
            train_config = config.train_config
        elif config.model_name == "cg":
            model = CGGPModel(hparams.noise_scale, kernel)
            train_config = config.cg_config
            train_config.preconditioner = False
        elif config.model_name == "precondcg":
            model = CGGPModel(hparams.noise_scale, kernel)
            train_config = config.cg_config
            train_config.preconditioner = True
        elif config.model_name == "vi":
            train_config = config.vi_config
<<<<<<< HEAD
            kernel_config = {
                "signal_scale": hparams.signal_scale,
                "length_scale": hparams.length_scale,
            }
            model = SVGPModel(hparams.noise_scale, kernel, config, kernel_config)
=======
            model = SVGPModel(hparams.noise_scale, kernel, config)
>>>>>>> 964dfc51

            if config.vi_config.annoy_pre_clustering:
                keep_indices = get_clustered_indices(
                    config.dataset_name,
                    config.dataset_config.split,
                    lengthscale_ratio=config.vi_config.clustering_length_scale_ratio,
                )
            print(f"loaded {len(keep_indices)} keep indices from clustering")
            print(keep_indices.shape)
            train_ds.z = train_ds.x[keep_indices]

        metrics_list = ["loss", "err", "reg", "normalised_test_rmse", "test_rmse"]
        if config.compute_exact_soln:
            metrics_list.extend(["alpha_diff", "y_pred_diff", "alpha_rkhs_diff"])

        # Compute the SGD MAP solution for representer weights.
        alpha, aux = model.compute_representer_weights(
            optim_key,
            train_ds,
            test_ds,
            train_config,
            metrics_list=metrics_list,
            metrics_prefix="train",
            exact_metrics=exact_metrics if config.compute_exact_soln else None,
        )

        y_pred = model.predictive_mean(train_ds, test_ds)
        test_rmse = RMSE(test_ds.y, y_pred, mu=train_ds.mu_y, sigma=train_ds.sigma_y)
        normalised_test_rmse = RMSE(test_ds.y, y_pred)

        print("test_rmse = ", test_rmse)
        print("normalised_test_rmse = ", normalised_test_rmse)
        wandb.log(
            {"test_rmse": test_rmse, "normalised_test_rmse": normalised_test_rmse}
        )

        if config.wandb.log_artifact:
            # Use wandb artifacts to save model hparams for a given dataset split and subsample_idx.
            artifact_name = f"alpha_{config.dataset_name}_{config.model_name}_{config.dataset_config.split}"
            if config.override_noise_scale > 0.0:
                artifact_name += f"_noise_{config.override_noise_scale}"
            model_artifact = wandb.Artifact(
                artifact_name,
                type="alpha",
                description=f"Saved alpha for {config.dataset_name} dataset with method {config.model_name} on split {config.dataset_config.split}.",
                metadata={
                    **{
                        "dataset_name": config.dataset_name,
                        "model_name": config.model_name,
                        "split": config.dataset_config.split,
                    }
                },
            )

            with model_artifact.new_file("alpha_map.pkl", "wb") as f:
                pickle.dump({"alpha": alpha, "aux": aux}, f)

            wandb.log_artifact(model_artifact)

        return


if __name__ == "__main__":
    import os
    import sys

    if sys.argv:
        # pass wandb API as argv[1] and set environment variable
        # 'python mll_optim.py MY_API_KEY'
        os.environ["WANDB_API_KEY"] = sys.argv[1]

    # Adds jax flags to the program.
    jax.config.config_with_absl()

    # Snippet to pass configs into the main function.
    def _main(argv):
        del argv
        config = FLAGS.config
        main(config)

    app.run(_main)<|MERGE_RESOLUTION|>--- conflicted
+++ resolved
@@ -127,15 +127,7 @@
             train_config.preconditioner = True
         elif config.model_name == "vi":
             train_config = config.vi_config
-<<<<<<< HEAD
-            kernel_config = {
-                "signal_scale": hparams.signal_scale,
-                "length_scale": hparams.length_scale,
-            }
-            model = SVGPModel(hparams.noise_scale, kernel, config, kernel_config)
-=======
             model = SVGPModel(hparams.noise_scale, kernel, config)
->>>>>>> 964dfc51
 
             if config.vi_config.annoy_pre_clustering:
                 keep_indices = get_clustered_indices(
@@ -144,7 +136,6 @@
                     lengthscale_ratio=config.vi_config.clustering_length_scale_ratio,
                 )
             print(f"loaded {len(keep_indices)} keep indices from clustering")
-            print(keep_indices.shape)
             train_ds.z = train_ds.x[keep_indices]
 
         metrics_list = ["loss", "err", "reg", "normalised_test_rmse", "test_rmse"]
