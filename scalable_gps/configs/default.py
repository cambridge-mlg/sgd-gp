--- conflicted
+++ resolved
@@ -135,11 +135,7 @@
     config.cg_config.loss_objective = 2
 
     config.cg_sampling_config = ml_collections.ConfigDict()
-<<<<<<< HEAD
-    config.cg_sampling_config.batch_size = 1
-=======
     config.cg_sampling_config.batch_size = 512
->>>>>>> ba0670d0
     config.cg_sampling_config.n_features_prior_sample = 2000
     config.cg_sampling_config.n_samples = 16
     config.cg_sampling_config.tol = 1e-3
