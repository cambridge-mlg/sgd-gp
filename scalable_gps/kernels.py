from functools import partial

import chex
import jax
import jax.numpy as jnp
import jax.random as jr
from chex import Array

<<<<<<< HEAD
=======
# TODO: Implement independent lengthscale for Matern 32.


>>>>>>> a18fb38b

class Kernel:
    def __init__(self, kernel_config=None):
        self.kernel_config = kernel_config or {}
        self.omega = None
        self.phi = None

    def check_required_hparams_in_config(self, required_hparams, config_dict):
        for hparam in required_hparams:
            if hparam not in config_dict:
                raise ValueError(
                    f"Required hyperparameter '{hparam}' must be present in config dict"
                )

    def kernel_fn(self, x: Array, y: Array):
        raise NotImplementedError("Subclasses should implement this method.")
    
    def omega_fn(self, key: chex.PRNGKey, n_input_dims: int, n_features: int):
        raise NotImplementedError("Subclasses should implement this method.")
    
    def phi_fn(self, key: chex.PRNGKey, n_features: int):
        return jr.uniform(key, shape=(1, n_features), minval=-jnp.pi, maxval=jnp.pi)
    
    def _sq_dist(self, x: Array, y: Array, length_scale: Array):
        D = x.shape[-1]
        length_scale = jnp.reshape(length_scale, (1, D))
            
        x, y = x / length_scale, y / length_scale
        return jnp.sum((x[:, None] - y[None, :]) ** 2, axis=-1)
    
<<<<<<< HEAD
    def Phi(self, key: chex.PRNGKey, n_features: int, x: Array, recompute: bool = False):

        self.check_required_hparams_in_config(["signal_scale", "length_scale"], self.kernel_config)
=======
    def feature_fn(
        self, key: chex.PRNGKey, n_features: int, x: Array, recompute: bool = False
    ):
        self.check_required_hparams_in_config(
            ["signal_scale", "length_scale"], self.kernel_config
        )
>>>>>>> a18fb38b

        M = n_features
        D = x.shape[-1]

        signal_scale = self.kernel_config["signal_scale"]
        length_scale = self.kernel_config["length_scale"]
        length_scale = jnp.reshape(length_scale, (1, D))

        if recompute or self.omega is None or self.phi is None:
            # compute single random Fourier feature for RBF kernel
            omega_key, phi_key = jr.split(key, 2)
            omega = self.omega_fn(omega_key, D, M)
            phi = self.phi_fn(phi_key, M)
        else:
            omega, phi = self.omega, self.phi

        return signal_scale * jnp.sqrt(2.0 / M) * jnp.cos((x / length_scale) @ omega + phi)


class RBFKernel(Kernel):
    @partial(jax.jit, static_argnums=(0,))
    def kernel_fn(self, x: Array, y: Array):

        self.check_required_hparams_in_config(["signal_scale", "length_scale"], self.kernel_config)

        signal_scale = self.kernel_config["signal_scale"]
        length_scale = self.kernel_config["length_scale"]

        return (signal_scale**2) * jnp.exp(-0.5 * self._sq_dist(x, y, length_scale))

    def omega_fn(self, key: chex.PRNGKey, n_input_dims: int, n_features: int):
        return jr.normal(key, shape=(n_input_dims, n_features))


class MaternKernel(Kernel):
    @partial(jax.jit, static_argnums=(0,))
    def kernel_fn(self, x: Array, y: Array):

        self.check_required_hparams_in_config(
            ["signal_scale", "length_scale"], self.kernel_config
        )

        signal_scale = self.kernel_config["signal_scale"]
        length_scale = self.kernel_config["length_scale"]

        sq_dist = self._sq_dist(x, y, length_scale)
        dist = jnp.sqrt(sq_dist)

        normaliser = self._normaliser(dist, sq_dist)
        exponential_term = jnp.exp(-jnp.sqrt(self._df()) * dist)
        return (signal_scale**2) * normaliser * exponential_term
    
    def omega_fn(self, key: chex.PRNGKey, n_input_dims: int, n_features: int):
        return jr.t(key, df=self._df(), shape=(n_input_dims, n_features))

    def _df(self):
        raise NotImplementedError("Subclasses should implement this method.")

    def _normaliser(self, dist: Array, sq_dist: Array):
        raise NotImplementedError("Subclasses should implement this method.")


class Matern12Kernel(MaternKernel):
    def _df(self):
        return 1.0
    
    def _normaliser(self, dist: Array, sq_dist: Array):
        return 1.0


class Matern32Kernel(MaternKernel):
    def _df(self):
        return 3.0
    
    def _normaliser(self, dist: Array, sq_dist: Array):
        return jnp.sqrt(3.0) * dist + 1.0
    

class Matern52Kernel(MaternKernel):
    def _df(self):
        return 5.0
    
    def _normaliser(self, dist: Array, sq_dist: Array):
        return jnp.sqrt(5.0) * dist + (5.0 / 3.0) * sq_dist + 1.0 
   <|MERGE_RESOLUTION|>--- conflicted
+++ resolved
@@ -6,12 +6,6 @@
 import jax.random as jr
 from chex import Array
 
-<<<<<<< HEAD
-=======
-# TODO: Implement independent lengthscale for Matern 32.
-
-
->>>>>>> a18fb38b
 
 class Kernel:
     def __init__(self, kernel_config=None):
@@ -41,19 +35,10 @@
             
         x, y = x / length_scale, y / length_scale
         return jnp.sum((x[:, None] - y[None, :]) ** 2, axis=-1)
+
+    def feature_fn(self, key: chex.PRNGKey, n_features: int, x: Array, recompute: bool = False):
     
-<<<<<<< HEAD
-    def Phi(self, key: chex.PRNGKey, n_features: int, x: Array, recompute: bool = False):
-
         self.check_required_hparams_in_config(["signal_scale", "length_scale"], self.kernel_config)
-=======
-    def feature_fn(
-        self, key: chex.PRNGKey, n_features: int, x: Array, recompute: bool = False
-    ):
-        self.check_required_hparams_in_config(
-            ["signal_scale", "length_scale"], self.kernel_config
-        )
->>>>>>> a18fb38b
 
         M = n_features
         D = x.shape[-1]
